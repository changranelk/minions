import json
import uuid
import requests
import logging
import time
import base64
import os
from typing import List, Dict, Any, Optional, Tuple

from minions.usage import Usage
<<<<<<< HEAD
from minions.clients.base import MinionsClient
=======
from urllib.parse import urlparse

>>>>>>> 61adbb48

# Import crypto utilities from secure module
try:
    from secure.utils.crypto_utils import (
        generate_key_pair,
        derive_shared_key,
        encrypt_and_sign,
        decrypt_and_verify,
        serialize_public_key,
        deserialize_public_key,
        verify_attestation_full,
    )
    CRYPTO_AVAILABLE = True
except ImportError:
    CRYPTO_AVAILABLE = False
    logging.warning("Secure crypto utilities not available. SecureClient will not function properly.")


class SecureClient(MinionsClient):
    def __init__(
        self,
        endpoint_url: str,
        model_name: str = "secure-model",
        temperature: float = 0.0,
        max_tokens: int = 4096,
        timeout: int = 30,
        verify_attestation: bool = True,
        session_timeout: int = 3600,  # 1 hour default session timeout
        **kwargs
    ):
        """
        Initialize the Secure Client for encrypted communication with secure endpoints.

        Args:
            endpoint_url: URL of the secure endpoint
            model_name: Name of the model (for compatibility with other clients)
            temperature: Sampling temperature (default: 0.0)
            max_tokens: Maximum number of tokens to generate (default: 4096)
            timeout: Request timeout in seconds (default: 30)
            verify_attestation: Whether to verify endpoint attestation (default: True)
            session_timeout: Session timeout in seconds (default: 3600)
            **kwargs: Additional parameters passed to base class
        """
        super().__init__(
            model_name=model_name,
            temperature=temperature,
            max_tokens=max_tokens,
            **kwargs
        )
        
        # Client-specific configuration
        if not CRYPTO_AVAILABLE:
            raise ImportError(
                "Secure crypto utilities are required for SecureClient. "
                "Please ensure the secure module is properly installed."
            )

        self.endpoint_url = self._validate_endpoint_url(endpoint_url)
        self.model_name = model_name
        self.temperature = temperature
        self.max_tokens = max_tokens
        self.timeout = timeout
        self.verify_attestation = verify_attestation
        self.session_timeout = session_timeout

        # Set up logging
        self.logger = logging.getLogger("SecureClient")
        self.logger.setLevel(logging.INFO)

        # Secure communication state
        self.session_id = None
        self.shared_key = None
        self.endpoint_pub = None
        self.local_priv = None
        self.local_pub = None
        self.nonce = 1000
        self.is_initialized = False
        self.session_start_time = None

        print("🔒 SecureClient initialized for encrypted communication")


    def _validate_endpoint_url(self, supervisor_url: str) -> str:
        """Validate that the supervisor URL uses HTTPS protocol for security"""
        if not supervisor_url:
            raise ValueError("Supervisor URL cannot be empty")
        
        parsed_url = urlparse(supervisor_url)
        
        if parsed_url.scheme != 'https':
            raise ValueError(
                f"Supervisor URL must use HTTPS protocol for secure communication. "
                f"Got: {parsed_url.scheme}://{parsed_url.netloc}"
            )
        
        if not parsed_url.netloc:
            raise ValueError("Invalid supervisor URL format")
        
        print(f"✅ SECURITY: Validated HTTPS supervisor URL: {supervisor_url}")
        return supervisor_url

    def estimate_tokens(self, messages: List[Dict[str, Any]], response_text: str = "") -> Tuple[int, int]:
        """
        Estimate the number of prompt tokens and completion tokens using character-based approximation.

        Args:
            messages: List of message dictionaries with 'role' and 'content' keys
            response_text: The response text to estimate completion tokens for

        Returns:
            Tuple of (prompt_tokens, completion_tokens)
        """
        # Character-based estimation (rough approximation: 4 chars ≈ 1 token)
        
        # Estimate prompt tokens from messages
        total_chars = 0
        for message in messages:
            for value in message.values():
                total_chars += len(str(value))
        
        # Add some overhead for message formatting (3 tokens per message)
        prompt_tokens = max(1, int(total_chars / 4) + len(messages) * 3)
        
        # Estimate completion tokens
        completion_tokens = max(0, int(len(response_text) / 4)) if response_text else 0
        
        return prompt_tokens, completion_tokens

    def _initialize_secure_session(self):
        """Set up the secure communication channel with attestation and key exchange"""
      
        if self.is_initialized and self._is_session_valid():
            return

        self.session_id = uuid.uuid4().hex
        self.session_start_time = time.time()
        print(f"🔒 Starting secure communication session {self.session_id}")

        # Fetch attestation from endpoint if verification is enabled
       
        if self.verify_attestation:
            print("🔐 SECURITY: Requesting attestation report from endpoint")
            
            
            try:
                attestation_response = requests.get(
                    f"{self.endpoint_url}/attestation", 
                    #verify="/Users/avanikanarayan/Downloads/cert.pem",
                    timeout=self.timeout
                )
                attestation_response.raise_for_status()
                endpoint_att = attestation_response.json()
                
                self.endpoint_pub = deserialize_public_key(endpoint_att["public_key"])
                endpoint_nonce = base64.b64decode(endpoint_att["nonce_b64"])

                # Verify endpoint attestation
                verify_attestation_full(
                    report_json=endpoint_att["report_json"].encode(),
                    signature_b64=endpoint_att["signature"],
                    gpu_eat_json=endpoint_att["gpu_eat"],
                    public_key=self.endpoint_pub,
                    expected_nonce=endpoint_nonce,
                )
                print("✅ SECURITY: Endpoint attestation verification successful")
                
            except ValueError as e:
                self.logger.error("🚨 Endpoint attestation failed: %s", e)
                raise RuntimeError("Endpoint attestation failed") from e
            except requests.RequestException as e:
                self.logger.error("🚨 Failed to fetch attestation: %s", e)
                raise RuntimeError("Failed to fetch endpoint attestation") from e


        # Generate ephemeral keypair for the session
        print("🔑 SECURITY: Generating ephemeral key pair for perfect forward secrecy")
        self.local_priv, self.local_pub = generate_key_pair()
        self.shared_key = derive_shared_key(self.local_priv, self.endpoint_pub)

        print("✅ SECURITY: Established shared secret key using Diffie-Hellman key exchange")
        print("🔢 SECURITY: Initializing nonce counter for replay protection")

        self.is_initialized = True

    def _is_session_valid(self) -> bool:
        """Check if the current session is still valid"""
        if not self.session_start_time:
            return False
        return (time.time() - self.session_start_time) < self.session_timeout

    def _send_secure_message(self, messages: List[Dict[str, Any]], **kwargs) -> Dict[str, Any]:
        """Send an encrypted message to the secure endpoint"""
        # Ensure secure session is initialized
        self._initialize_secure_session()



        # Encrypt and sign the message
        print("🔒 SECURITY: Encrypting message with shared key and signing with private key")
        message_json = json.dumps(messages)
        encrypted_payload = encrypt_and_sign(
            message_json, self.shared_key, self.local_priv, self.nonce
        )
        self.nonce += 1

        # Prepare request data
        request_data = {
            "peer_public_key": serialize_public_key(self.local_pub),
            "payload": encrypted_payload,
            "session_id": self.session_id,
        }

        print("📤 SECURITY: Sending encrypted and signed payload to endpoint")

        try:
            response = requests.post(
                f"{self.endpoint_url}/message",
                json=request_data,
                #verify="/Users/avanikanarayan/Downloads/cert.pem",
                timeout=self.timeout,
            )
            #response.raise_for_status()
        except requests.RequestException as e:
            self.logger.error(f"Request to secure endpoint failed: {str(e)}")
            raise RuntimeError(f"Failed to connect to secure endpoint: {str(e)}")

        try:
            response_json = response.json()
        except requests.exceptions.JSONDecodeError:
            raise RuntimeError(f"Endpoint returned invalid JSON response: {response.text}")

        # Decrypt and verify the response
        print("📥 SECURITY: Decrypting and verifying endpoint response")
        decrypted_response = decrypt_and_verify(
            response_json, self.shared_key, self.endpoint_pub
        )

        print("✅ SECURITY: Message authentication and decryption successful")


        return {
            "response": decrypted_response,
        }

    def chat(self, messages: List[Dict[str, Any]], **kwargs) -> Tuple[List[str], Usage]:
        """
        Handle chat completions using the secure endpoint.

        Args:
            messages: List of message dictionaries with 'role' and 'content' keys
            **kwargs: Additional arguments to pass to the secure endpoint

        Returns:
            Tuple of (List[str], Usage) containing response strings and token usage
        """
        assert len(messages) > 0, "Messages cannot be empty."

        try:
            # Send the secure message
            response_data = self._send_secure_message(messages, **kwargs)

            # Extract the response content
            if "choices" in response_data:
                # OpenAI-style response format
                responses = [choice["message"]["content"] for choice in response_data["choices"]]
            elif "content" in response_data:
                # Simple response format
                responses = [response_data["content"]]
            elif "response" in response_data:
                # Alternative response format
                responses = [response_data["response"]]
            else:
                # Fallback - try to extract any text content
                responses = [str(response_data)]

            # Extract usage information from endpoint response
            usage_data = response_data.get("usage", {})
            
            # If endpoint provides usage information, use it
            if usage_data and (usage_data.get("prompt_tokens", 0) > 0 or usage_data.get("completion_tokens", 0) > 0):
                usage = Usage(
                    prompt_tokens=usage_data.get("prompt_tokens", 0),
                    completion_tokens=usage_data.get("completion_tokens", 0),
                )
                self.logger.debug("Using token usage from endpoint response")
            else:
                # Estimate tokens using our helper function
                response_text = responses[0] if responses else ""
                estimated_prompt_tokens, estimated_completion_tokens = self.estimate_tokens(messages, response_text)
                
                usage = Usage(
                    prompt_tokens=estimated_prompt_tokens,
                    completion_tokens=estimated_completion_tokens,
                )
                print(f"Estimated token usage - Prompt: {estimated_prompt_tokens}, Completion: {estimated_completion_tokens}")

            return responses, usage

        except Exception as e:
            self.logger.error(f"Error during secure chat completion: {e}")
            raise

    def end_session(self):
        """End the secure session and clear all sensitive data"""
        if self.session_id:
            print(f"🔒 Ending secure session {self.session_id}")
            
            # Optionally notify the endpoint that the session is ending
            try:
                if self.is_initialized:
                    end_session_data = {"action": "end_session"}
                    self._send_secure_message([], **end_session_data)
            except Exception as e:
                self.logger.warning(f"Failed to notify endpoint of session end: {e}")

        # Clear all sensitive data
        self.shared_key = None
        self.endpoint_pub = None
        self.local_priv = None
        self.local_pub = None
        self.is_initialized = False
        self.session_start_time = None
        
        print("🔒 Secure session terminated and sensitive data cleared")
        self.session_id = None

    def __del__(self):
        """Cleanup when the client is destroyed"""
        if hasattr(self, 'session_id') and self.session_id:
            self.end_session() <|MERGE_RESOLUTION|>--- conflicted
+++ resolved
@@ -7,13 +7,11 @@
 import os
 from typing import List, Dict, Any, Optional, Tuple
 
+from urllib.parse import urlparse
+
 from minions.usage import Usage
-<<<<<<< HEAD
 from minions.clients.base import MinionsClient
-=======
-from urllib.parse import urlparse
-
->>>>>>> 61adbb48
+
 
 # Import crypto utilities from secure module
 try:
